# -*- coding: utf-8 -*-
import os
import copy
import logging
import shutil
import time

import mathutils
import bpy
import bmesh

from mmd_tools.core import pmx
from mmd_tools.core.bone import FnBone
from mmd_tools.core.material import FnMaterial
from mmd_tools import bpyutils
import mmd_tools.core.model as mmd_model


class _Vertex:
    def __init__(self, co, groups, offsets, old_index):
        self.co = copy.deepcopy(co)
        self.groups = copy.copy(groups) # [(group_number, weight), ...]
        self.offsets = copy.deepcopy(offsets)
        self.old_index = old_index # used for exporting uv morphs
        self.index = None
        self.uv = None
        self.normal = None

class _Face:
    def __init__(self, vertices):
        ''' Temporary Face Class
        '''
        self.vertices = copy.copy(vertices)

class _Mesh:
    def __init__(self, mesh_data, material_faces, shape_key_names, vertex_group_names, materials):
        self.mesh_data = mesh_data
        self.material_faces = material_faces # dict of {material_index => [face1, face2, ....]}
        self.shape_key_names = shape_key_names
        self.vertex_group_names = vertex_group_names
        self.materials = materials

    def __del__(self):
        logging.debug('remove mesh data: %s', str(self.mesh_data))
        bpy.data.meshes.remove(self.mesh_data)


class __PmxExporter:
    TO_PMX_MATRIX = mathutils.Matrix([
        [1.0, 0.0, 0.0, 0.0],
        [0.0, 0.0, 1.0, 0.0],
        [0.0, 1.0, 0.0, 0.0],
        [0.0, 0.0, 0.0, 1.0]])
    CATEGORIES = {
            'SYSTEM': pmx.Morph.CATEGORY_SYSTEM,
            'EYEBROW': pmx.Morph.CATEGORY_EYEBROW,
            'EYE': pmx.Morph.CATEGORY_EYE,
            'MOUTH': pmx.Morph.CATEGORY_MOUTH,
            }

    def __init__(self):
        self.__model = None
        self.__bone_name_table = []
        self.__material_name_table = []
        self.__vertex_index_map = {} # used for exporting uv morphs

    @staticmethod
    def flipUV_V(uv):
        u, v = uv
        return [u, 1.0-v]

    def __exportMeshes(self, meshes, bone_map):
        mat_map = {}
        for mesh in meshes:
            for index, mat_faces in mesh.material_faces.items():
                name = mesh.materials[index].name
                if name not in mat_map:
                    mat_map[name] = []
                mat_map[name].append((mat_faces, mesh.vertex_group_names))

        # export vertices
        for mat_name, mat_meshes in mat_map.items():
            face_count = 0
            for mat_faces, vertex_group_names in mat_meshes:
                mesh_vertices = []
                for face in mat_faces:
                    mesh_vertices.extend(face.vertices)

                for v in mesh_vertices:
                    if v.index is not None:
                        continue

                    v.index = len(self.__model.vertices)
                    if v.old_index is not None:
                        self.__vertex_index_map[v.old_index].append(v.index)

                    pv = pmx.Vertex()
                    pv.co = list(v.co)
                    pv.normal = v.normal
                    pv.uv = self.flipUV_V(v.uv)

                    t = len(v.groups)
                    if t == 0:
                        weight = pmx.BoneWeight()
                        weight.type = pmx.BoneWeight.BDEF1
                        weight.bones = [-1]
                        pv.weight = weight
                    elif t == 1:
                        weight = pmx.BoneWeight()
                        weight.type = pmx.BoneWeight.BDEF1
                        weight.bones = [bone_map[vertex_group_names[v.groups[0][0]]]]
                        pv.weight = weight
                    elif t == 2:
                        vg1, vg2 = v.groups
                        weight = pmx.BoneWeight()
                        weight.type = pmx.BoneWeight.BDEF2
                        weight.bones = [
                            bone_map[vertex_group_names[vg1[0]]],
                            bone_map[vertex_group_names[vg2[0]]]
                            ]
                        weight.weights = [vg1[1]]
                        pv.weight = weight
                    else:
                        weight = pmx.BoneWeight()
                        weight.type = pmx.BoneWeight.BDEF4
                        weight.bones = [-1, -1, -1, -1]
                        weight.weights = [0.0, 0.0, 0.0, 0.0]
                        for i in range(min(len(v.groups), 4)):
                            gn, w = v.groups[i]
                            weight.bones[i] = bone_map[vertex_group_names[gn]]
                            weight.weights[i] = w
                        pv.weight = weight
                    self.__model.vertices.append(pv)

                for face in mat_faces:
                    self.__model.faces.append([x.index for x in face.vertices])
                face_count += len(mat_faces)
            self.__exportMaterial(bpy.data.materials[mat_name], face_count)

    def __exportTexture(self, filepath):
        if filepath.strip() == '':
            return -1
        filepath = os.path.abspath(filepath)
        for i, tex in enumerate(self.__model.textures):
            if tex.path == filepath:
                return i
        t = pmx.Texture()
        t.path = filepath
        self.__model.textures.append(t)
        if not os.path.isfile(t.path):
            logging.warning('  The texture file does not exist: %s', t.path)
        return len(self.__model.textures) - 1

    def __copy_textures(self, tex_dir):
        if not os.path.isdir(tex_dir):
            os.mkdir(tex_dir)
            logging.info('Create a texture directory: %s', tex_dir)

        for texture in self.__model.textures:
            path = texture.path
            dest_path = os.path.join(tex_dir, os.path.basename(path))
            if not os.path.isfile(path):
                logging.warning('*** skipping texture file which does not exist: %s', path)
            else:                        
                shutil.copyfile(path, dest_path)
                logging.info('Copy file %s --> %s', path, dest_path)
            texture.path = dest_path

    def __exportMaterial(self, material, num_faces):
        p_mat = pmx.Material()
        mmd_mat = material.mmd_material

        p_mat.name = mmd_mat.name_j or material.name
        p_mat.name_e = mmd_mat.name_e or material.name
        p_mat.diffuse = list(mmd_mat.diffuse_color) + [mmd_mat.alpha]
        p_mat.ambient = mmd_mat.ambient_color
        p_mat.specular = mmd_mat.specular_color
        p_mat.shininess = mmd_mat.shininess
        p_mat.is_double_sided = mmd_mat.is_double_sided
        p_mat.enabled_drop_shadow = mmd_mat.enabled_drop_shadow
        p_mat.enabled_self_shadow_map = mmd_mat.enabled_self_shadow_map
        p_mat.enabled_self_shadow = mmd_mat.enabled_self_shadow
        p_mat.enabled_toon_edge = mmd_mat.enabled_toon_edge
        p_mat.edge_color = mmd_mat.edge_color
        p_mat.edge_size = mmd_mat.edge_weight
        p_mat.sphere_texture_mode = int(mmd_mat.sphere_texture_type)
        p_mat.comment = mmd_mat.comment

        p_mat.vertex_count = num_faces * 3
<<<<<<< HEAD
        fnMat = FnMaterial(material)
        tex = fnMat.get_texture()
        if tex:
            index = self.__exportTexture(tex.image.filepath)
            p_mat.texture = index
        tex = fnMat.get_sphere_texture()
        if tex:
            index = self.__exportTexture(tex.image.filepath)
            p_mat.sphere_texture = index
=======
        tex_slots = material.texture_slots.values()
        if tex_slots[0]:
            # Ensure the texture is valid
            tex = tex_slots[0].texture            
            if tex.type == 'IMAGE':
                index = self.__exportTexture(tex.image.filepath)
                p_mat.texture = index
        if tex_slots[1]:
            # Ensure the texture is valid
            tex = tex_slots[1].texture
            if tex.type == 'IMAGE':
                index = self.__exportTexture(tex.image.filepath)
                p_mat.sphere_texture = index
>>>>>>> b90431df

        if mmd_mat.is_shared_toon_texture:
            p_mat.toon_texture = mmd_mat.shared_toon_texture
            p_mat.is_shared_toon_texture = True
        else:
            p_mat.toon_texture =  self.__exportTexture(mmd_mat.toon_texture)
            p_mat.is_shared_toon_texture = False

        # self.__material_name_table.append(material.name) # We should create the material name table AFTER sorting the materials
        self.__model.materials.append(p_mat)

    @classmethod
    def __countBoneDepth(cls, bone):
        if bone.parent is None:
            return 0
        else:
            return cls.__countBoneDepth(bone.parent) + 1

    def __exportBones(self):
        """ Export bones.
        Returns:
            A dictionary to map Blender bone names to bone indices of the pmx.model instance.
        """
        arm = self.__armature
        boneMap = {}
        pmx_bones = []
        pose_bones = arm.pose.bones
        world_mat = arm.matrix_world
        r = {}

        # sort by a depth of bones.
        t = []
        for i in pose_bones:
            t.append((i, self.__countBoneDepth(i)))

        sorted_bones = sorted(pose_bones, key=self.__countBoneDepth)

        with bpyutils.edit_object(arm) as data:
            for p_bone in sorted_bones:
                if p_bone.is_mmd_shadow_bone:
                    continue
                bone = data.edit_bones[p_bone.name]
                pmx_bone = pmx.Bone()
                if p_bone.mmd_bone.name_j != '':
                    pmx_bone.name = p_bone.mmd_bone.name_j
                else:
                    pmx_bone.name = bone.name

                mmd_bone = p_bone.mmd_bone
                if mmd_bone.additional_transform_bone_id != -1:
                    fnBone = FnBone.from_bone_id(arm, mmd_bone.additional_transform_bone_id)
                    pmx_bone.additionalTransform = (fnBone.pose_bone, mmd_bone.additional_transform_influence)
                pmx_bone.hasAdditionalRotate = mmd_bone.has_additional_rotation
                pmx_bone.hasAdditionalLocation = mmd_bone.has_additional_location

                pmx_bone.name_e = p_bone.mmd_bone.name_e or ''
                pmx_bone.location = world_mat * mathutils.Vector(bone.head) * self.__scale * self.TO_PMX_MATRIX
                pmx_bone.parent = bone.parent
                pmx_bone.visible = mmd_bone.is_visible
                pmx_bone.isControllable = mmd_bone.is_controllable
                pmx_bone.isMovable = not all(p_bone.lock_location)
                pmx_bone.isRotatable = not all(p_bone.lock_rotation)
                pmx_bones.append(pmx_bone)
                self.__bone_name_table.append(p_bone.name)
                boneMap[bone] = pmx_bone
                r[bone.name] = len(pmx_bones) - 1

                if p_bone.mmd_bone.is_tip:
                    pmx_bone.displayConnection = -1
                elif p_bone.mmd_bone.use_tail_location:
                    tail_loc = world_mat * mathutils.Vector(bone.tail) * self.__scale * self.TO_PMX_MATRIX
                    pmx_bone.displayConnection = tail_loc - pmx_bone.location
                else:
                    for child in bone.children:
                        if child.use_connect:
                            pmx_bone.displayConnection = child
                            break
                    #if not pmx_bone.displayConnection: #I think this wasn't working properly
                        #pmx_bone.displayConnection = bone.tail - bone.head

                #add fixed and local axes
                if mmd_bone.enabled_fixed_axis:
                    pmx_bone.axis = mmd_bone.fixed_axis

                if mmd_bone.enabled_local_axes:
                    pmx_bone.localCoordinate = pmx.Coordinate(
                        mmd_bone.local_axis_x, mmd_bone.local_axis_z)

            for idx, i in enumerate(pmx_bones):
                if i.parent is not None:
                    i.parent = pmx_bones.index(boneMap[i.parent])
                    logging.debug('the parent of %s:%s: %s', idx, i.name, i.parent)
                if isinstance(i.displayConnection, pmx.Bone):
                    i.displayConnection = pmx_bones.index(i.displayConnection)
                elif isinstance(i.displayConnection, bpy.types.EditBone):
                    i.displayConnection = pmx_bones.index(boneMap[i.displayConnection])

                if i.additionalTransform is not None:
                    b, influ = i.additionalTransform
                    i.additionalTransform = (r[b.name], influ)

            self.__model.bones = pmx_bones
        return r

    def __exportIKLinks(self, pose_bone, pmx_bones, bone_map, ik_links, count):
        if count <= 0:
            return ik_links

        logging.debug('    Create IK Link for %s', pose_bone.name)
        ik_link = pmx.IKLink()
        ik_link.target = bone_map[pose_bone.name]
        if pose_bone.use_ik_limit_x or pose_bone.use_ik_limit_y or pose_bone.use_ik_limit_z:
            minimum = []
            maximum = []
            if pose_bone.use_ik_limit_x:
                minimum.append(-pose_bone.ik_max_x)
                maximum.append(-pose_bone.ik_min_x)
            else:
                minimum.append(0.0)
                maximum.append(0.0)

            if pose_bone.use_ik_limit_y:
                minimum.append(pose_bone.ik_min_y)
                maximum.append(pose_bone.ik_max_y)
            else:
                minimum.append(0.0)
                maximum.append(0.0)

            if pose_bone.use_ik_limit_z:
                minimum.append(pose_bone.ik_min_z)
                maximum.append(pose_bone.ik_max_z)
            else:
                minimum.append(0.0)
                maximum.append(0.0)
            ik_link.minimumAngle = minimum
            ik_link.maximumAngle = maximum

        if pose_bone.parent is not None:
            return self.__exportIKLinks(pose_bone.parent, pmx_bones, bone_map, ik_links + [ik_link], count - 1)
        else:
            return ik_link + [ik_link]


    def __exportIK(self, bone_map):
        """ Export IK constraints
         @param bone_map the dictionary to map Blender bone names to bone indices of the pmx.model instance.
        """
        pmx_bones = self.__model.bones
        arm = self.__armature
        pose_bones = arm.pose.bones
        for bone in pose_bones:
            if bone.is_mmd_shadow_bone:
                continue
            for c in bone.constraints:
                if c.type == 'IK':
                    logging.debug('  Found IK constraint.')
                    ik_pose_bone = pose_bones[c.subtarget]
                    if ik_pose_bone.mmd_shadow_bone_type == 'IK_TARGET':
                        ik_bone_index = bone_map[ik_pose_bone.parent.name]
                        logging.debug('  Found IK proxy bone: %s -> %s', ik_pose_bone.name, ik_pose_bone.parent.name)
                    else:
                        ik_bone_index = bone_map[c.subtarget]

                    ik_target_bone = self.__get_connected_child_bone(bone)
                    pmx_ik_bone = pmx_bones[ik_bone_index]
                    pmx_ik_bone.isIK = True
                    pmx_ik_bone.loopCount = c.iterations
                    pmx_ik_bone.transform_order += 1
                    pmx_ik_bone.target = bone_map[ik_target_bone.name]
                    pmx_ik_bone.ik_links = self.__exportIKLinks(bone, pmx_bones, bone_map, [], c.chain_count)

    def __get_connected_child_bone(self, target_bone):
        """ Get a connected child bone.

         Args:
             target_bone: A blender PoseBone

         Returns:
             A bpy.types.PoseBone object which is the closest bone from the tail position of target_bone.
             Return None if target_bone has no child bones.
        """
        r = None
        min_length = None
        for c in target_bone.children:
            if c.is_mmd_shadow_bone:
                continue
            length = (c.head - target_bone.tail).length
            if not min_length or length < min_length:
                min_length = length
                r = c
        return r

    def __exportVertexMorphs(self, meshes, root):
        shape_key_names = []
        for mesh in meshes:
            for i in mesh.shape_key_names:
                if i not in shape_key_names:
                    shape_key_names.append(i)

        morph_categories = {}
        morph_english_names = {}
        if root:
            categories = self.CATEGORIES
            for vtx_morph in root.mmd_root.vertex_morphs:
                morph_english_names[vtx_morph.name] = vtx_morph.name_e
                morph_categories[vtx_morph.name] = categories.get(vtx_morph.category, pmx.Morph.CATEGORY_OHTER)

        for i in shape_key_names:
            exported_vert = set()
            morph = pmx.VertexMorph(i, '', 4)
            morph.name_e = morph_english_names.get(i, '')
            morph.category = morph_categories.get(i, pmx.Morph.CATEGORY_OHTER)
            for mesh in meshes:
                vertices = []
                for mf in mesh.material_faces.values():
                    for f in mf:
                        vertices.extend(f.vertices)

                if i in mesh.shape_key_names:
                    for v in vertices:
                        if v.index in exported_vert:
                            continue
                        exported_vert.add(v.index)

                        offset = v.offsets.get(i, None)
                        if offset is None:
                            continue

                        mo = pmx.VertexMorphOffset()
                        mo.index = v.index
                        mo.offset = offset
                        morph.offsets.append(mo)
            self.__model.morphs.append(morph)

    def __export_material_morphs(self, root):
        mmd_root = root.mmd_root
        categories = self.CATEGORIES
        for morph in mmd_root.material_morphs:
            mat_morph = pmx.MaterialMorph(
                name=morph.name,
                name_e=morph.name_e,
                category=categories.get(morph.category, pmx.Morph.CATEGORY_OHTER)
            )
            for data in morph.data:
                morph_data = pmx.MaterialMorphOffset()
                try:
                    morph_data.index = self.__material_name_table.index(data.material)
                except ValueError:
                    morph_data.index = -1
                morph_data.offset_type = ['MULT', 'ADD'].index(data.offset_type)
                morph_data.diffuse_offset = data.diffuse_color
                morph_data.specular_offset = data.specular_color
                morph_data.shininess_offset = data.shininess
                morph_data.ambient_offset = data.ambient_color
                morph_data.edge_color_offset = data.edge_color
                morph_data.edge_size_offset = data.edge_weight
                morph_data.texture_factor = data.texture_factor
                morph_data.sphere_texture_factor = data.sphere_texture_factor
                morph_data.toon_texture_factor = data.toon_texture_factor
                mat_morph.offsets.append(morph_data)
            self.__model.morphs.append(mat_morph)

    def __sortMaterials(self):
        """ sort materials for alpha blending

         モデル内全頂点の平均座標をモデルの中心と考えて、
         モデル中心座標とマテリアルがアサインされている全ての面の構成頂点との平均距離を算出。
         この値が小さい順にソートしてみる。
         モデル中心座標から離れている位置で使用されているマテリアルほどリストの後ろ側にくるように。
         かなりいいかげんな実装
        """
        center = mathutils.Vector([0, 0, 0])
        vertices = self.__model.vertices
        vert_num = len(vertices)
        for v in self.__model.vertices:
            center += mathutils.Vector(v.co) / vert_num

        faces = self.__model.faces
        offset = 0
        distances = []
        for mat in self.__model.materials:
            d = 0
            face_num = int(mat.vertex_count / 3)
            for i in range(offset, offset + face_num):
                face = faces[i]
                d += (mathutils.Vector(vertices[face[0]].co) - center).length
                d += (mathutils.Vector(vertices[face[1]].co) - center).length
                d += (mathutils.Vector(vertices[face[2]].co) - center).length
            distances.append((d/mat.vertex_count, mat, offset, face_num))
            offset += face_num
        sorted_faces = []
        sorted_mat = []
        for mat, offset, vert_count in [(x[1], x[2], x[3]) for x in sorted(distances, key=lambda x: x[0])]:
            sorted_faces.extend(faces[offset:offset+vert_count])
            sorted_mat.append(mat)
            self.__material_name_table.append(mat.name)
        self.__model.materials = sorted_mat
        self.__model.faces = sorted_faces

    @staticmethod
    def makeVMDBoneLocationMatrix(blender_bone): #TODO may move to vmd exporter function
        mat = mathutils.Matrix([
                [blender_bone.x_axis.x, blender_bone.x_axis.y, blender_bone.x_axis.z, 0.0],
                [blender_bone.y_axis.x, blender_bone.y_axis.y, blender_bone.y_axis.z, 0.0],
                [blender_bone.z_axis.x, blender_bone.z_axis.y, blender_bone.z_axis.z, 0.0],
                [0.0, 0.0, 0.0, 1.0]
                ])
        mat2 = mathutils.Matrix([
            [1.0, 0.0, 0.0, 0.0],
            [0.0, 0.0, 1.0, 0.0],
            [0.0, 1.0, 0.0, 0.0],
            [0.0, 0.0, 0.0, 1.0]])
        return mat2 * mat.inverted()

    @staticmethod
    def convertToVMDBoneRotation(blender_bone, rotation): #TODO may move to vmd exporter function
        mat = mathutils.Matrix()
        mat[0][0], mat[1][0], mat[2][0] = blender_bone.x_axis.x, blender_bone.y_axis.x, blender_bone.z_axis.x
        mat[0][1], mat[1][1], mat[2][1] = blender_bone.x_axis.y, blender_bone.y_axis.y, blender_bone.z_axis.y
        mat[0][2], mat[1][2], mat[2][2] = blender_bone.x_axis.z, blender_bone.y_axis.z, blender_bone.z_axis.z
        (vec, angle) = rotation.to_axis_angle()
        vec = mat.inverted() * vec
        v = mathutils.Vector((-vec.x, -vec.z, -vec.y))
        return mathutils.Quaternion(v, angle).normalized()

    def __export_bone_morphs(self, root):
        mmd_root = root.mmd_root
        if len(mmd_root.bone_morphs) == 0:
            return
        categories = self.CATEGORIES
        pose_bones = self.__armature.pose.bones
        #TODO clear pose before exporting bone morphs
        for morph in mmd_root.bone_morphs:
            bone_morph = pmx.BoneMorph(
                name=morph.name,
                name_e=morph.name_e,
                category=categories.get(morph.category, pmx.Morph.CATEGORY_OHTER)
            )
            for data in morph.data:
                morph_data = pmx.BoneMorphOffset()
                try:
                    morph_data.index = self.__bone_name_table.index(data.bone)
                except ValueError:
                    morph_data.index = -1
                blender_bone = pose_bones.get(data.bone, None)
                if blender_bone:
                    mat = self.makeVMDBoneLocationMatrix(blender_bone)
                    morph_data.location_offset = mat * mathutils.Vector(data.location) * self.__scale
                    rw, rx, ry, rz = self.convertToVMDBoneRotation(blender_bone, data.rotation)
                    morph_data.rotation_offset = (rx, ry, rz, rw)
                else:
                    logging.warning('Bone Morph (%s): Bone %s was not found.', morph.name, data.bone)
                    morph_data.location_offset = (0, 0, 0)
                    morph_data.rotation_offset = (0, 0, 0, 1)
                bone_morph.offsets.append(morph_data)
            self.__model.morphs.append(bone_morph)

    def __export_uv_morphs(self, root):
        mmd_root = root.mmd_root
        if len(mmd_root.uv_morphs) == 0:
            return
        categories = self.CATEGORIES
        for morph in mmd_root.uv_morphs:
            uv_morph = pmx.UVMorph(
                name=morph.name,
                name_e=morph.name_e,
                category=categories.get(morph.category, pmx.Morph.CATEGORY_OHTER)
            )
            offsets = []
            for data in morph.data:
                dx, dy, dz, dw = data.offset
                offset = (dx, -dy, 0, 0) # dz, dw are not used
                for idx in self.__vertex_index_map.get(data.index, []):
                    morph_data = pmx.UVMorphOffset()
                    morph_data.index = idx
                    morph_data.offset = offset
                    offsets.append(morph_data)
            uv_morph.offsets = sorted(offsets, key=lambda x: x.index)
            self.__model.morphs.append(uv_morph)

    def __export_group_morphs(self, root):
        mmd_root = root.mmd_root
        if len(mmd_root.group_morphs) == 0:
            return
        categories = self.CATEGORIES
        morph_map = self.__get_pmx_morph_map()
        for morph in mmd_root.group_morphs:
            group_morph = pmx.GroupMorph(
                name=morph.name,
                name_e=morph.name_e,
                category=categories.get(morph.category, pmx.Morph.CATEGORY_OHTER)
            )
            for data in morph.data:
                morph_index = morph_map.get((data.morph_type, data.name), -1)
                if morph_index >= 0:
                    morph_data = pmx.GroupMorphOffset()
                    morph_data.morph = morph_index
                    morph_data.factor = data.factor
                    group_morph.offsets.append(morph_data)
                else:
                    logging.warning('Group Morph (%s): Morph %s was not found.', morph.name, data.name)
            self.__model.morphs.append(group_morph)

    def __exportDisplayItems(self, root, bone_map):
        res = []
        morph_map = self.__get_pmx_morph_map()
        for i in root.mmd_root.display_item_frames:
            d = pmx.Display()
            d.name = i.name
            d.name_e = i.name_e
            d.isSpecial = i.is_special
            items = []
            for j in i.items:
                if j.type == 'BONE' and j.name in bone_map:
                    items.append((0, bone_map[j.name]))
                elif j.type == 'MORPH' and (j.morph_type, j.name) in morph_map:
                    items.append((1, morph_map[(j.morph_type, j.name)]))
                else:
                    logging.warning('Display item (%s, %s) was not found.', j.type, j.name)
            d.data = items
            res.append(d)
        self.__model.display = res

    def __get_pmx_morph_map(self):
        morph_types = {
            pmx.GroupMorph : 'group_morphs',
            pmx.VertexMorph : 'vertex_morphs',
            pmx.BoneMorph : 'bone_morphs',
            pmx.UVMorph : 'uv_morphs',
            pmx.MaterialMorph : 'material_morphs',
            }
        morph_map = {}
        for i, m in enumerate(self.__model.morphs):
            morph_map[(morph_types[type(m)], m.name)] = i
        return morph_map


    def __exportRigidBodies(self, rigid_bodies, bone_map):
        rigid_map = {}
        rigid_cnt = 0
        for obj in rigid_bodies:
            p_rigid = pmx.Rigid()
            p_rigid.name = obj.mmd_rigid.name
            p_rigid.name_e = obj.mmd_rigid.name_e
            p_rigid.location = mathutils.Vector(obj.location) * self.__scale * self.TO_PMX_MATRIX
            p_rigid.rotation = mathutils.Vector(obj.rotation_euler) * self.TO_PMX_MATRIX * -1
            p_rigid.mode = int(obj.mmd_rigid.type)

            rigid_shape = obj.mmd_rigid.shape
            shape_size = mathutils.Vector(mmd_model.getRigidBodySize(obj))
            if rigid_shape == 'SPHERE':
                p_rigid.type = 0
                p_rigid.size = shape_size * self.__scale
            elif rigid_shape == 'BOX':
                p_rigid.type = 1
                p_rigid.size = shape_size * self.__scale * self.TO_PMX_MATRIX
            elif rigid_shape == 'CAPSULE':
                p_rigid.type = 2
                p_rigid.size = shape_size * self.__scale
            else:
                raise Exception('Invalid rigid body type: %s %s', obj.name, rigid_shape)

            p_rigid.collision_group_number = obj.mmd_rigid.collision_group_number
            mask = 0
            for i, v in enumerate(obj.mmd_rigid.collision_group_mask):
                if not v:
                    mask += (1<<i)
            p_rigid.collision_group_mask = mask

            rb = obj.rigid_body
            p_rigid.mass = rb.mass
            p_rigid.friction = rb.friction
            p_rigid.bounce = rb.restitution
            p_rigid.velocity_attenuation = rb.linear_damping
            p_rigid.rotation_attenuation = rb.angular_damping

            if 'mmd_tools_rigid_parent' in obj.constraints:
                constraint = obj.constraints['mmd_tools_rigid_parent']
                bone = constraint.subtarget
                p_rigid.bone = bone_map.get(bone, -1)
            self.__model.rigids.append(p_rigid)
            rigid_map[obj] = rigid_cnt
            rigid_cnt += 1
        return rigid_map

    def __exportJoints(self, joints, rigid_map):
        for joint in joints:
            rbc = joint.rigid_body_constraint
            p_joint = pmx.Joint()
            mmd_joint = joint.mmd_joint
            p_joint.name = mmd_joint.name_j
            p_joint.name_e = mmd_joint.name_e
            p_joint.location = (mathutils.Vector(joint.location) * self.TO_PMX_MATRIX * self.__scale).xyz
            p_joint.rotation = (mathutils.Vector(joint.rotation_euler) * self.TO_PMX_MATRIX * -1).xyz
            p_joint.src_rigid = rigid_map.get(rbc.object1, -1)
            p_joint.dest_rigid = rigid_map.get(rbc.object2, -1)
            p_joint.maximum_location = (mathutils.Vector([
                rbc.limit_lin_x_upper,
                rbc.limit_lin_y_upper,
                rbc.limit_lin_z_upper,
                ]) * self.TO_PMX_MATRIX * self.__scale).xyz
            p_joint.minimum_location =(mathutils.Vector([
                rbc.limit_lin_x_lower,
                rbc.limit_lin_y_lower,
                rbc.limit_lin_z_lower,
                ]) * self.TO_PMX_MATRIX * self.__scale).xyz
            p_joint.maximum_rotation = (mathutils.Vector([
                rbc.limit_ang_x_lower,
                rbc.limit_ang_y_lower,
                rbc.limit_ang_z_lower,
                ]) * self.TO_PMX_MATRIX * -1).xyz
            p_joint.minimum_rotation = (mathutils.Vector([
                rbc.limit_ang_x_upper,
                rbc.limit_ang_y_upper,
                rbc.limit_ang_z_upper,
                ]) * self.TO_PMX_MATRIX * -1).xyz

            p_joint.spring_constant = (mathutils.Vector(mmd_joint.spring_linear) * self.TO_PMX_MATRIX).xyz
            p_joint.spring_rotation_constant = (mathutils.Vector(mmd_joint.spring_angular) * self.TO_PMX_MATRIX).xyz
            self.__model.joints.append(p_joint)


    @staticmethod
    def __convertFaceUVToVertexUV(vert_index, uv, normal, vertices_map):
        vertices = vertices_map[vert_index]
        for i in vertices:
            if i.uv is None:
                i.uv = uv
                i.normal = normal
                return i
            elif (i.uv[0] - uv[0])**2 + (i.uv[1] - uv[1])**2 < 0.0001 and (normal - i.normal).length < 0.01:
                return i
        n = copy.deepcopy(i)
        n.uv = uv
        n.normal = normal
        vertices.append(n)
        return n

    @staticmethod
    def __triangulate(mesh, custom_normals):
        bm = bmesh.new()
        bm.from_mesh(mesh)

        is_triangulated = True
        face_verts_to_loop_id_map = {}

        loop_id = 0
        for f in bm.faces:
            vert_to_loop_id = face_verts_to_loop_id_map.setdefault(f, {})
            if is_triangulated and len(f.verts) != 3:
                is_triangulated = False
            for v in f.verts:
                vert_to_loop_id[v] = loop_id
                loop_id += 1

        loop_normals = None
        if is_triangulated:
            loop_normals = custom_normals
        else:
            face_map = bmesh.ops.triangulate(bm, faces=bm.faces, quad_method=1, ngon_method=1)['face_map']
            logging.debug(' - Remapping custom normals...')
            loop_normals = []
            for f in bm.faces:
                vert_to_loop_id = face_verts_to_loop_id_map[face_map.get(f, f)]
                for v in f.verts:
                    loop_normals.append(custom_normals[vert_to_loop_id[v]])
            logging.debug('   - Done (faces:%d)', len(bm.faces))
            bm.to_mesh(mesh)
            face_map.clear()
        face_verts_to_loop_id_map.clear()
        bm.free()

<<<<<<< HEAD
        assert(len(loop_normals) == len(mesh.loops))
        return loop_normals

    @staticmethod
    def __get_normals(mesh, matrix):
        custom_normals = None
        if hasattr(mesh, 'has_custom_normals'):
            logging.debug(' - Calculating normals split...')
            mesh.calc_normals_split()
            custom_normals = [(matrix * l.normal).normalized() for l in mesh.loops]
            mesh.free_normals_split()
        elif mesh.use_auto_smooth:
            logging.debug(' - Calculating normals split (angle:%f)...', mesh.auto_smooth_angle)
            mesh.calc_normals_split(mesh.auto_smooth_angle)
            custom_normals = [(matrix * l.normal).normalized() for l in mesh.loops]
            mesh.free_normals_split()
        else:
            logging.debug(' - Calculating normals...')
            mesh.calc_normals()
            #custom_normals = [(matrix * mesh.vertices[l.vertex_index].normal).normalized() for l in mesh.loops]
            custom_normals = []
            for f in mesh.polygons:
                if f.use_smooth:
                    for v in f.vertices:
                        custom_normals.append((matrix * mesh.vertices[v].normal).normalized())
                else:
                    for v in f.vertices:
                        custom_normals.append((matrix * f.normal).normalized())
        logging.debug('   - Done (polygons:%d)', len(mesh.polygons))
        return custom_normals

    def __loadMeshData(self, meshObj, bone_map):
=======
    def __loadMeshData(self, meshObj):
        # Prepare the mesh object
        with bpyutils.select_object(meshObj):
            if meshObj.data.shape_keys is None:
                bpy.ops.object.shape_key_add()
            if meshObj.data.tessface_uv_textures.active is None:
                bpy.ops.mesh.uv_texture_add()

>>>>>>> b90431df
        shape_key_weights = []
        for i in meshObj.data.shape_keys.key_blocks:
            shape_key_weights.append(i.value)
            i.value = 0.0

        vertex_group_names = {i:x.name for i, x in enumerate(meshObj.vertex_groups) if x.name in bone_map}

        pmx_matrix = self.TO_PMX_MATRIX * meshObj.matrix_world * self.__scale
        sx, sy, sz = meshObj.matrix_world.to_scale()
        normal_matrix = pmx_matrix.to_3x3()
        if not (sx == sy == sz):
            invert_scale_matrix = mathutils.Matrix([[1.0/sx,0,0], [0,1.0/sy,0], [0,0,1.0/sz]])
            normal_matrix *= invert_scale_matrix # reset the scale of meshObj.matrix_world
            normal_matrix *= invert_scale_matrix # the scale transform of normals

        base_mesh = meshObj.to_mesh(bpy.context.scene, True, 'PREVIEW', False)
        loop_normals = self.__triangulate(base_mesh, self.__get_normals(base_mesh, normal_matrix))
        base_mesh.transform(pmx_matrix)
        base_mesh.update(calc_tessface=True)

        has_uv_morphs = self.__vertex_index_map is None # currently support for first mesh only
        if has_uv_morphs:
            self.__vertex_index_map = dict([(v.index, []) for v in base_mesh.vertices])

        base_vertices = {}
        for v in base_mesh.vertices:
            base_vertices[v.index] = [_Vertex(
                v.co,
                [(x.group, x.weight) for x in v.groups if x.weight > 0 and x.group in vertex_group_names],
                {},
                v.index if has_uv_morphs else None)]

        # calculate offsets
        shape_key_names = []
        for i in meshObj.data.shape_keys.key_blocks[1:]:
            shape_key_names.append(i.name)
            i.value = 1.0
            mesh = meshObj.to_mesh(bpy.context.scene, True, 'PREVIEW', False)
            mesh.transform(pmx_matrix)
            mesh.update(calc_tessface=True)
            for key in base_vertices.keys():
                base = base_vertices[key][0]
                v = mesh.vertices[key]
                offset = mathutils.Vector(v.co) - mathutils.Vector(base.co)
                if offset.length < 0.001:
                    continue
                base.offsets[i.name] = offset
            bpy.data.meshes.remove(mesh)
            i.value = 0.0

        # load face data
        materials = {}
        for face, uv in zip(base_mesh.tessfaces, base_mesh.tessface_uv_textures.active.data):
            if len(face.vertices) != 3:
<<<<<<< HEAD
                raise Exception
            idx = face.index * 3
            n1, n2, n3 = loop_normals[idx:idx+3]
            v1 = self.__convertFaceUVToVertexUV(face.vertices[0], uv.uv1, n1, base_vertices)
            v2 = self.__convertFaceUVToVertexUV(face.vertices[1], uv.uv2, n2, base_vertices)
            v3 = self.__convertFaceUVToVertexUV(face.vertices[2], uv.uv3, n3, base_vertices)
=======
                raise Exception()
            v1 = self.__convertFaceUVToVertexUV(face.vertices[0], uv.uv1, base_vertices)
            v2 = self.__convertFaceUVToVertexUV(face.vertices[1], uv.uv2, base_vertices)
            v3 = self.__convertFaceUVToVertexUV(face.vertices[2], uv.uv3, base_vertices)
>>>>>>> b90431df

            t = _Face([v1, v2, v3])
            if face.material_index not in materials:
                materials[face.material_index] = []
            materials[face.material_index].append(t)

        for i, sk in enumerate(meshObj.data.shape_keys.key_blocks):
            sk.value = shape_key_weights[i]

        return _Mesh(
            base_mesh,
            materials,
            shape_key_names,
            vertex_group_names,
            base_mesh.materials)


    def execute(self, filepath, **args):
        root = args.get('root', None)
        self.__model = pmx.Model()
        self.__model.name = 'test'
        self.__model.name_e = 'test eng'
        self.__model.comment = 'exported by mmd_tools'
        self.__model.comment_e = 'exported by mmd_tools'

        if root is not None:
            self.__model.name = root.mmd_root.name
            self.__model.name_e = root.mmd_root.name_e
<<<<<<< HEAD
            txt = bpy.data.texts.get(root.mmd_root.comment_text, None)
            if txt:
                self.__model.comment = txt.as_string().replace('\n', '\r\n')
            txt = bpy.data.texts.get(root.mmd_root.comment_e_text, None)
            if txt:
                self.__model.comment_e = txt.as_string().replace('\n', '\r\n')
            if len(root.mmd_root.uv_morphs) > 0:
                self.__vertex_index_map = None # has_uv_morphs = True
=======

        self.__model.comment = 'exported by mmd_tools'
        # We retrieve the comment from the Blender internal texts if present
        if 'text_'+self.__model.name in bpy.data.texts.keys():
            self.__model.comment = bpy.data.texts['text_'+self.__model.name].as_string().replace('\n', '\r\n')

        if 'text_'+self.__model.name+'_e' in bpy.data.texts.keys():
            self.__model.comment_e = bpy.data.texts['text_'+self.__model.name+'_e'].as_string().replace('\n', '\r\n')
>>>>>>> b90431df

        meshes = args.get('meshes', [])
        self.__armature = args.get('armature', None)
        rigid_bodeis = args.get('rigid_bodies', [])
        joints = args.get('joints', [])
        self.__copyTextures = args.get('copy_textures', False)
        self.__filepath = filepath

        self.__scale = 1.0/float(args.get('scale', 0.2))


        nameMap = self.__exportBones()
        self.__exportIK(nameMap)

        mesh_data = []
        for i in meshes:
            mesh_data.append(self.__loadMeshData(i, nameMap))

        self.__exportMeshes(mesh_data, nameMap)
        self.__exportVertexMorphs(mesh_data, root)
        self.__sortMaterials()
        rigid_map = self.__exportRigidBodies(rigid_bodeis, nameMap)
        self.__exportJoints(joints, rigid_map)
        if root is not None:
            self.__export_bone_morphs(root)
            self.__export_material_morphs(root)
            self.__export_uv_morphs(root)
            self.__export_group_morphs(root)
            self.__exportDisplayItems(root, nameMap)

        if self.__copyTextures:
            tex_dir = os.path.join(os.path.dirname(filepath), 'textures')
            self.__copy_textures(tex_dir)

        pmx.save(filepath, self.__model)

def export(filepath, **kwargs):
    logging.info('****************************************')
    logging.info(' %s module'%__name__)
    logging.info('----------------------------------------')
    start_time = time.time()
    exporter = __PmxExporter()
    exporter.execute(filepath, **kwargs)
    logging.info(' Finished exporting the model in %f seconds.', time.time() - start_time)
    logging.info('----------------------------------------')
    logging.info(' %s module'%__name__)
    logging.info('****************************************')<|MERGE_RESOLUTION|>--- conflicted
+++ resolved
@@ -187,31 +187,15 @@
         p_mat.comment = mmd_mat.comment
 
         p_mat.vertex_count = num_faces * 3
-<<<<<<< HEAD
         fnMat = FnMaterial(material)
         tex = fnMat.get_texture()
-        if tex:
+        if tex and tex.type == 'IMAGE':  # Ensure the texture is an image
             index = self.__exportTexture(tex.image.filepath)
             p_mat.texture = index
         tex = fnMat.get_sphere_texture()
-        if tex:
+        if tex and tex.type == 'IMAGE':  # Ensure the texture is an image
             index = self.__exportTexture(tex.image.filepath)
             p_mat.sphere_texture = index
-=======
-        tex_slots = material.texture_slots.values()
-        if tex_slots[0]:
-            # Ensure the texture is valid
-            tex = tex_slots[0].texture            
-            if tex.type == 'IMAGE':
-                index = self.__exportTexture(tex.image.filepath)
-                p_mat.texture = index
-        if tex_slots[1]:
-            # Ensure the texture is valid
-            tex = tex_slots[1].texture
-            if tex.type == 'IMAGE':
-                index = self.__exportTexture(tex.image.filepath)
-                p_mat.sphere_texture = index
->>>>>>> b90431df
 
         if mmd_mat.is_shared_toon_texture:
             p_mat.toon_texture = mmd_mat.shared_toon_texture
@@ -784,7 +768,6 @@
         face_verts_to_loop_id_map.clear()
         bm.free()
 
-<<<<<<< HEAD
         assert(len(loop_normals) == len(mesh.loops))
         return loop_normals
 
@@ -817,8 +800,6 @@
         return custom_normals
 
     def __loadMeshData(self, meshObj, bone_map):
-=======
-    def __loadMeshData(self, meshObj):
         # Prepare the mesh object
         with bpyutils.select_object(meshObj):
             if meshObj.data.shape_keys is None:
@@ -826,7 +807,6 @@
             if meshObj.data.tessface_uv_textures.active is None:
                 bpy.ops.mesh.uv_texture_add()
 
->>>>>>> b90431df
         shape_key_weights = []
         for i in meshObj.data.shape_keys.key_blocks:
             shape_key_weights.append(i.value)
@@ -881,19 +861,12 @@
         materials = {}
         for face, uv in zip(base_mesh.tessfaces, base_mesh.tessface_uv_textures.active.data):
             if len(face.vertices) != 3:
-<<<<<<< HEAD
                 raise Exception
             idx = face.index * 3
             n1, n2, n3 = loop_normals[idx:idx+3]
             v1 = self.__convertFaceUVToVertexUV(face.vertices[0], uv.uv1, n1, base_vertices)
             v2 = self.__convertFaceUVToVertexUV(face.vertices[1], uv.uv2, n2, base_vertices)
             v3 = self.__convertFaceUVToVertexUV(face.vertices[2], uv.uv3, n3, base_vertices)
-=======
-                raise Exception()
-            v1 = self.__convertFaceUVToVertexUV(face.vertices[0], uv.uv1, base_vertices)
-            v2 = self.__convertFaceUVToVertexUV(face.vertices[1], uv.uv2, base_vertices)
-            v3 = self.__convertFaceUVToVertexUV(face.vertices[2], uv.uv3, base_vertices)
->>>>>>> b90431df
 
             t = _Face([v1, v2, v3])
             if face.material_index not in materials:
@@ -922,7 +895,6 @@
         if root is not None:
             self.__model.name = root.mmd_root.name
             self.__model.name_e = root.mmd_root.name_e
-<<<<<<< HEAD
             txt = bpy.data.texts.get(root.mmd_root.comment_text, None)
             if txt:
                 self.__model.comment = txt.as_string().replace('\n', '\r\n')
@@ -931,21 +903,11 @@
                 self.__model.comment_e = txt.as_string().replace('\n', '\r\n')
             if len(root.mmd_root.uv_morphs) > 0:
                 self.__vertex_index_map = None # has_uv_morphs = True
-=======
-
-        self.__model.comment = 'exported by mmd_tools'
-        # We retrieve the comment from the Blender internal texts if present
-        if 'text_'+self.__model.name in bpy.data.texts.keys():
-            self.__model.comment = bpy.data.texts['text_'+self.__model.name].as_string().replace('\n', '\r\n')
-
-        if 'text_'+self.__model.name+'_e' in bpy.data.texts.keys():
-            self.__model.comment_e = bpy.data.texts['text_'+self.__model.name+'_e'].as_string().replace('\n', '\r\n')
->>>>>>> b90431df
 
         meshes = args.get('meshes', [])
         self.__armature = args.get('armature', None)
         rigid_bodeis = args.get('rigid_bodies', [])
-        joints = args.get('joints', [])
+        joints = args.get('joints', [])        
         self.__copyTextures = args.get('copy_textures', False)
         self.__filepath = filepath
 
